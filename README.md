--- conflicted
+++ resolved
@@ -5,8 +5,4 @@
 
 One easy way you can contribute is to add different PDF files to `tests/files` and see if they pass the tests (`cargo test`).
 
-<<<<<<< HEAD
-Feel free to contribute with ideas, issues or code! You can also join the discussion on `#rust-pdf` at Mozilla IRC.
-=======
-Feel free to contribute with ideas, issues or code! You can also join the discussion on `#rust-pdf` on `irc.mozilla.org`.
->>>>>>> ec9a2b92
+Feel free to contribute with ideas, issues or code! You can also join the discussion on `#rust-pdf` on `irc.mozilla.org`.