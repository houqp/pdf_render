--- conflicted
+++ resolved
@@ -15,7 +15,6 @@
     "pdf_derive",
 ]
 
-<<<<<<< HEAD
 [patch.crates-io]
 pathfinder_gl = { git = "https://github.com/servo/pathfinder" }
 pathfinder_webgl = { git = "https://github.com/servo/pathfinder" }
@@ -26,27 +25,4 @@
 pathfinder_renderer = { git = "https://github.com/servo/pathfinder" }
 pathfinder_resources = { git = "https://github.com/servo/pathfinder" }
 pathfinder_export = { git = "https://github.com/servo/pathfinder" }
-pathfinder_simd = { git = "https://github.com/servo/pathfinder" }
-=======
-# [patch."https://github.com/pdf-rs/font"]
-# font = { path = "../font" }
-
-# [patch."https://github.com/s3bk/pathfinder_view"]
-# pathfinder_view = { path = "../pathfinder_view" }
-
-# [patch."https://github.com/servo/pathfinder"]
-# pathfinder_gl = { path = "../pathfinder/gl" }
-# pathfinder_webgl = { path = "../pathfinder/webgl" }
-# pathfinder_gpu = { path = "../pathfinder/gpu" }
-# pathfinder_content = { path = "../pathfinder/content" }
-# pathfinder_color = { path = "../pathfinder/color" }
-# pathfinder_geometry = { path = "../pathfinder/geometry" }
-# pathfinder_renderer = { path = "../pathfinder/renderer" }
-# pathfinder_resources = { path = "../pathfinder/resources" }
-# pathfinder_export = { path = "../pathfinder/export", features=["raster"] }
-# pathfinder_simd = { path = "../pathfinder/simd"}
-
-# [patch."https://github.com/s3bk/svg"]
-# svg_dom = { path = "../svg/dom"}
-# svg_draw = { path = "../svg/draw"}
->>>>>>> d99cb8b8
+pathfinder_simd = { git = "https://github.com/servo/pathfinder" }